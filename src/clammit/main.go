--- conflicted
+++ resolved
@@ -361,13 +361,7 @@
 		if response, err := ctx.Scanner.Version(); err != nil {
 			info.ScannerVersion = err.Error()
 		} else {
-<<<<<<< HEAD
-			info.Version = response
-=======
-			for s := range response {
-				info.ScannerVersion += s
-			}
->>>>>>> 646cc3ff
+			info.ScannerVersion = response
 		}
 		/*
 		 * Validate the Clamd response for a viral string
